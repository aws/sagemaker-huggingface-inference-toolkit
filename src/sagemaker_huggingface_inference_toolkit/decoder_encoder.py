# Copyright 2021 The HuggingFace Team, Amazon.com, Inc. or its affiliates. All Rights Reserved.
#
# Licensed under the Apache License, Version 2.0 (the "License");
# you may not use this file except in compliance with the License.
# You may obtain a copy of the License at
#
#     http://www.apache.org/licenses/LICENSE-2.0
#
# Unless required by applicable law or agreed to in writing, software
# distributed under the License is distributed on an "AS IS" BASIS,
# WITHOUT WARRANTIES OR CONDITIONS OF ANY KIND, either express or implied.
# See the License for the specific language governing permissions and
# limitations under the License.
import csv
import datetime
import json
from io import BytesIO, StringIO

import numpy as np
from sagemaker_inference import errors
from sagemaker_inference.decoder import _npy_to_numpy
from sagemaker_inference.encoder import _array_to_npy

from mms.service import PredictionException
from PIL import Image
from sagemaker_huggingface_inference_toolkit import content_types


def decode_json(content):
    return json.loads(content)


def decode_csv(string_like):  # type: (str) -> np.array
    """Convert a CSV object to a dictonary with list attributes.

    Args:
        string_like (str): CSV string.
    Returns:
        (dict): dictonatry for input
    """
    stream = StringIO(string_like)
    # detects if the incoming csv has headers
    if not any(header in string_like.splitlines()[0].lower() for header in ["question", "context", "inputs"]):
        raise PredictionException(
            "You need to provide the correct CSV with Header columns to use it with the inference toolkit default handler.",
            400,
        )
    # reads csv as io
    request_list = list(csv.DictReader(stream))
    if "inputs" in request_list[0].keys():
        return {"inputs": [entry["inputs"] for entry in request_list]}
    else:
        return {"inputs": request_list}


def decode_image(bpayload: bytearray):
    """Convert a .jpeg / .png / .tiff... object to a proper inputs dict.
    Args:
        bpayload (bytes): byte stream.
    Returns:
        (dict): dictonatry for input
    """
    image = Image.open(BytesIO(bpayload)).convert("RGB")
    return {"inputs": image}


def decode_audio(bpayload: bytearray):
    """Convert a .wav / .flac / .mp3 object to a proper inputs dict.
    Args:
        bpayload (bytes): byte stream.
    Returns:
        (dict): dictonatry for input
    """

    return {"inputs": bytes(bpayload)}


# https://github.com/automl/SMAC3/issues/453
class _JSONEncoder(json.JSONEncoder):
    """
    custom `JSONEncoder` to make sure float and int64 ar converted
    """

    def default(self, obj):
        if isinstance(obj, np.integer):
            return int(obj)
        elif isinstance(obj, np.floating):
            return float(obj)
        elif isinstance(obj, np.ndarray):
            return obj.tolist()
        elif isinstance(obj, datetime.datetime):
            return obj.__str__()
        else:
            return super(_JSONEncoder, self).default(obj)


def encode_json(content):
    """
    encodes json with custom `JSONEncoder`
    """
    return json.dumps(
        content,
        ensure_ascii=False,
        allow_nan=False,
        indent=None,
        cls=_JSONEncoder,
        separators=(",", ":"),
    )


def encode_csv(content):  # type: (str) -> np.array
    """Convert the result of a transformers pipeline to CSV.
    Args:
        content (dict | list): result of transformers pipeline.
    Returns:
        (str): object serialized to CSV
    """
    stream = StringIO()
    if not isinstance(content, list):
        content = list(content)

    column_header = content[0].keys()
    writer = csv.DictWriter(stream, column_header)

    writer.writeheader()
    writer.writerows(content)
    return stream.getvalue()


_encoder_map = {
    content_types.NPY: _array_to_npy,
    content_types.CSV: encode_csv,
    content_types.JSON: encode_json,
}
_decoder_map = {
    content_types.NPY: _npy_to_numpy,
    content_types.CSV: decode_csv,
    content_types.JSON: decode_json,
    # image mime-types
    content_types.JPEG: decode_image,
    content_types.PNG: decode_image,
    content_types.TIFF: decode_image,
    content_types.BMP: decode_image,
    content_types.GIF: decode_image,
    content_types.WEBP: decode_image,
<<<<<<< HEAD
    # audio mime-types
    content_types.FLAC: decode_audio,
    content_types.MP3: decode_audio,
    content_types.WAV: decode_audio,
    content_types.OGG: decode_audio,
    content_types.X_AUDIO: decode_audio,
=======
    content_types.X_IMAGE: decode_image,
>>>>>>> 1e577151
}


def decode(content, content_type=content_types.JSON):
    """
    Decodes a specific content_type into an 🤗 Transformers object.
    """
    try:
        decoder = _decoder_map[content_type]
        return decoder(content)
    except KeyError:
        raise errors.UnsupportedFormatError(content_type)
    except PredictionException as pred_err:
        raise pred_err


def encode(content, content_type=content_types.JSON):
    """
    Encode an 🤗 Transformers object in a specific content_type.
    """
    try:
        encoder = _encoder_map[content_type]
        return encoder(content)
    except KeyError:
        raise errors.UnsupportedFormatError(content_type)<|MERGE_RESOLUTION|>--- conflicted
+++ resolved
@@ -143,16 +143,13 @@
     content_types.BMP: decode_image,
     content_types.GIF: decode_image,
     content_types.WEBP: decode_image,
-<<<<<<< HEAD
+    content_types.X_IMAGE: decode_image,
     # audio mime-types
     content_types.FLAC: decode_audio,
     content_types.MP3: decode_audio,
     content_types.WAV: decode_audio,
     content_types.OGG: decode_audio,
     content_types.X_AUDIO: decode_audio,
-=======
-    content_types.X_IMAGE: decode_image,
->>>>>>> 1e577151
 }
 
 
